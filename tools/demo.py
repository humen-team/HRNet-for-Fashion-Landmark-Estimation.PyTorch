--- conflicted
+++ resolved
@@ -15,15 +15,11 @@
 import os
 import pprint
 from glob import glob
-<<<<<<< HEAD
-from kornia.geometry.transform import get_tps_transform, warp_image_tps
-from sklearn.cluster import KMeans
-=======
 import sys
 sys.path.append('/home/ubuntu/py-thin-plate-spline')
 import thinplate as tps
 # from kornia.geometry.transform import get_tps_transform, warp_image_tps
->>>>>>> 5af29d4d
+from sklearn.cluster import KMeans
 
 import torch
 import torch.nn.parallel
